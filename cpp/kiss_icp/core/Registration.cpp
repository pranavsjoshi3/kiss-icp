// MIT License
//
// Copyright (c) 2022 Ignacio Vizzo, Tiziano Guadagnino, Benedikt Mersch, Cyrill
// Stachniss.
//
// Permission is hereby granted, free of charge, to any person obtaining a copy
// of this software and associated documentation files (the "Software"), to deal
// in the Software without restriction, including without limitation the rights
// to use, copy, modify, merge, publish, distribute, sublicense, and/or sell
// copies of the Software, and to permit persons to whom the Software is
// furnished to do so, subject to the following conditions:
//
// The above copyright notice and this permission notice shall be included in all
// copies or substantial portions of the Software.
//
// THE SOFTWARE IS PROVIDED "AS IS", WITHOUT WARRANTY OF ANY KIND, EXPRESS OR
// IMPLIED, INCLUDING BUT NOT LIMITED TO THE WARRANTIES OF MERCHANTABILITY,
// FITNESS FOR A PARTICULAR PURPOSE AND NONINFRINGEMENT. IN NO EVENT SHALL THE
// AUTHORS OR COPYRIGHT HOLDERS BE LIABLE FOR ANY CLAIM, DAMAGES OR OTHER
// LIABILITY, WHETHER IN AN ACTION OF CONTRACT, TORT OR OTHERWISE, ARISING FROM,
// OUT OF OR IN CONNECTION WITH THE SOFTWARE OR THE USE OR OTHER DEALINGS IN THE
// SOFTWARE.
#include "Registration.hpp"

#include <oneapi/tbb/task_arena.h>
#include <tbb/blocked_range.h>
#include <tbb/parallel_reduce.h>
#include <tbb/task_arena.h>

#include <algorithm>
#include <cmath>
#include <numeric>
#include <sophus/se3.hpp>
#include <sophus/so3.hpp>
#include <tuple>

#include "VoxelHashMap.hpp"

namespace Eigen {
using Matrix6d = Eigen::Matrix<double, 6, 6>;
using Matrix3_6d = Eigen::Matrix<double, 3, 6>;
using Vector6d = Eigen::Matrix<double, 6, 1>;
}  // namespace Eigen
using Associations = std::vector<std::pair<Eigen::Vector3d, Eigen::Vector3d>>;
using LinearSystem = std::pair<Eigen::Matrix6d, Eigen::Vector6d>;

namespace {
inline double square(double x) { return x * x; }

void TransformPoints(const Sophus::SE3d &T, std::vector<Eigen::Vector3d> &points) {
    std::transform(points.cbegin(), points.cend(), points.begin(),
                   [&](const auto &point) { return T * point; });
}

Eigen::Vector3d GetClosestNeighbor(const Eigen::Vector3d &point,
                                   const kiss_icp::VoxelHashMap &voxel_map) {
    const auto &query_voxels = voxel_map.GetAdjacentVoxels(point);
    const auto &neighbors = voxel_map.GetPoints(query_voxels);
    Eigen::Vector3d closest_neighbor;
    double closest_distance2 = std::numeric_limits<double>::max();
    std::for_each(neighbors.cbegin(), neighbors.cend(), [&](const auto &neighbor) {
        double distance = (neighbor - point).squaredNorm();
        if (distance < closest_distance2) {
            closest_neighbor = neighbor;
            closest_distance2 = distance;
        }
    });
    return closest_neighbor;
}

Associations FindAssociations(const std::vector<Eigen::Vector3d> &points,
                              const kiss_icp::VoxelHashMap &voxel_map,
                              double max_correspondance_distance) {
    using points_iterator = std::vector<Eigen::Vector3d>::const_iterator;
    Associations associations;
    associations.reserve(points.size());
    associations = tbb::parallel_reduce(
        // Range
        tbb::blocked_range<points_iterator>{points.cbegin(), points.cend()},
        // Identity
        associations,
        // 1st lambda: Parallel computation
        [&](const tbb::blocked_range<points_iterator> &r, Associations res) -> Associations {
            res.reserve(r.size());
            for (const auto &point : r) {
                Eigen::Vector3d closest_neighbor = GetClosestNeighbor(point, voxel_map);
                if ((closest_neighbor - point).norm() < max_correspondance_distance) {
                    res.emplace_back(point, closest_neighbor);
                }
            }
            return res;
        },
        // 2nd lambda: Parallel reduction
        [](Associations a, const Associations &b) -> Associations {
            a.insert(a.end(),                              //
                     std::make_move_iterator(b.cbegin()),  //
                     std::make_move_iterator(b.cend()));
            return a;
        });

    return associations;
}

<<<<<<< HEAD
std::tuple<Eigen::Matrix6d, Eigen::Vector6d> BuildLinearSystem(
    const std::vector<Eigen::Vector3d> &source,
    const std::vector<Eigen::Vector3d> &target,
    double kernel,
    int max_threads = tbb::task_arena::automatic) {
    auto compute_jacobian_and_residual = [&](auto i) {
        const Eigen::Vector3d residual = source[i] - target[i];
=======
LinearSystem BuildLinearSystem(const Associations &associations, double kernel) {
    auto compute_jacobian_and_residual = [](auto association) {
        const auto &[source, target] = association;
        const Eigen::Vector3d residual = source - target;
>>>>>>> d5a38f45
        Eigen::Matrix3_6d J_r;
        J_r.block<3, 3>(0, 0) = Eigen::Matrix3d::Identity();
        J_r.block<3, 3>(0, 3) = -1.0 * Sophus::SO3d::hat(source);
        return std::make_tuple(J_r, residual);
    };

<<<<<<< HEAD
    ResultTuple jacobian;
    tbb::task_arena limited_arena(max_threads);
    limited_arena.execute([&]() -> void {
        jacobian = tbb::parallel_reduce(
            // Range
            tbb::blocked_range<size_t>{0, source.size()},
            // Identity
            ResultTuple(),
            // 1st Lambda: Parallel computation
            [&](const tbb::blocked_range<size_t> &r, ResultTuple J) -> ResultTuple {
                auto Weight = [&](double residual2) {
                    return square(kernel) / square(kernel + residual2);
                };
                auto &[JTJ_private, JTr_private] = J;
                for (auto i = r.begin(); i < r.end(); ++i) {
                    const auto &[J_r, residual] = compute_jacobian_and_residual(i);
                    const double w = Weight(residual.squaredNorm());
                    JTJ_private.noalias() += J_r.transpose() * w * J_r;
                    JTr_private.noalias() += J_r.transpose() * w * residual;
                }
                return J;
            },
            // 2nd Lambda: Parallel reduction of the private Jacboians
            [&](ResultTuple a, const ResultTuple &b) -> ResultTuple { return a + b; });
    });

    return std::make_tuple(jacobian.JTJ, jacobian.JTr);
=======
    auto sum_linear_systems = [](LinearSystem a, const LinearSystem &b) {
        a.first += b.first;
        a.second += b.second;
        return a;
    };

    auto GM_weight = [&](double residual2) { return square(kernel) / square(kernel + residual2); };

    using associations_iterator = Associations::const_iterator;
    const auto &[JTJ, JTr] = tbb::parallel_reduce(
        // Range
        tbb::blocked_range<associations_iterator>{associations.cbegin(), associations.cend()},
        // Identity
        LinearSystem(Eigen::Matrix6d::Zero(), Eigen::Vector6d::Zero()),
        // 1st Lambda: Parallel computation
        [&](const tbb::blocked_range<associations_iterator> &r, LinearSystem J) -> LinearSystem {
            return std::transform_reduce(
                r.begin(), r.end(), J, sum_linear_systems, [&](const auto &association) {
                    const auto &[J_r, residual] = compute_jacobian_and_residual(association);
                    const double w = GM_weight(residual.squaredNorm());
                    return LinearSystem(J_r.transpose() * w * J_r,        // JTJ
                                        J_r.transpose() * w * residual);  // JTr
                });
        },
        // 2nd Lambda: Parallel reduction of the private Jacboians
        sum_linear_systems);

    return {JTJ, JTr};
>>>>>>> d5a38f45
}
}  // namespace

namespace kiss_icp {

Sophus::SE3d Registration::AlignPointsToMap(const std::vector<Eigen::Vector3d> &frame,
                                            const VoxelHashMap &voxel_map,
                                            const Sophus::SE3d &initial_guess,
                                            double max_correspondence_distance,
                                            double kernel) {
    if (voxel_map.Empty()) return initial_guess;

    // Equation (9)
    std::vector<Eigen::Vector3d> source = frame;
    TransformPoints(initial_guess, source);

    // ICP-loop
    Sophus::SE3d T_icp = Sophus::SE3d();
    for (int j = 0; j < max_num_iterations_; ++j) {
        // Equation (10)
        const auto associations = FindAssociations(source, voxel_map, max_correspondence_distance);
        // Equation (11)
<<<<<<< HEAD
        const auto &[JTJ, JTr] = BuildLinearSystem(src, tgt, kernel, voxel_map.max_threads_);
=======
        const auto &[JTJ, JTr] = BuildLinearSystem(associations, kernel);
>>>>>>> d5a38f45
        const Eigen::Vector6d dx = JTJ.ldlt().solve(-JTr);
        const Sophus::SE3d estimation = Sophus::SE3d::exp(dx);
        // Equation (12)
        TransformPoints(estimation, source);
        // Update iterations
        T_icp = estimation * T_icp;
        // Termination criteria
        if (dx.norm() < convergence_criterion_) break;
    }
    // Spit the final transformation
    return T_icp * initial_guess;
}

}  // namespace kiss_icp<|MERGE_RESOLUTION|>--- conflicted
+++ resolved
@@ -22,10 +22,10 @@
 // SOFTWARE.
 #include "Registration.hpp"
 
-#include <oneapi/tbb/task_arena.h>
 #include <tbb/blocked_range.h>
+#include <tbb/global_control.h>
+#include <tbb/info.h>
 #include <tbb/parallel_reduce.h>
-#include <tbb/task_arena.h>
 
 #include <algorithm>
 #include <cmath>
@@ -101,55 +101,16 @@
     return associations;
 }
 
-<<<<<<< HEAD
-std::tuple<Eigen::Matrix6d, Eigen::Vector6d> BuildLinearSystem(
-    const std::vector<Eigen::Vector3d> &source,
-    const std::vector<Eigen::Vector3d> &target,
-    double kernel,
-    int max_threads = tbb::task_arena::automatic) {
-    auto compute_jacobian_and_residual = [&](auto i) {
-        const Eigen::Vector3d residual = source[i] - target[i];
-=======
 LinearSystem BuildLinearSystem(const Associations &associations, double kernel) {
     auto compute_jacobian_and_residual = [](auto association) {
         const auto &[source, target] = association;
         const Eigen::Vector3d residual = source - target;
->>>>>>> d5a38f45
         Eigen::Matrix3_6d J_r;
         J_r.block<3, 3>(0, 0) = Eigen::Matrix3d::Identity();
         J_r.block<3, 3>(0, 3) = -1.0 * Sophus::SO3d::hat(source);
         return std::make_tuple(J_r, residual);
     };
 
-<<<<<<< HEAD
-    ResultTuple jacobian;
-    tbb::task_arena limited_arena(max_threads);
-    limited_arena.execute([&]() -> void {
-        jacobian = tbb::parallel_reduce(
-            // Range
-            tbb::blocked_range<size_t>{0, source.size()},
-            // Identity
-            ResultTuple(),
-            // 1st Lambda: Parallel computation
-            [&](const tbb::blocked_range<size_t> &r, ResultTuple J) -> ResultTuple {
-                auto Weight = [&](double residual2) {
-                    return square(kernel) / square(kernel + residual2);
-                };
-                auto &[JTJ_private, JTr_private] = J;
-                for (auto i = r.begin(); i < r.end(); ++i) {
-                    const auto &[J_r, residual] = compute_jacobian_and_residual(i);
-                    const double w = Weight(residual.squaredNorm());
-                    JTJ_private.noalias() += J_r.transpose() * w * J_r;
-                    JTr_private.noalias() += J_r.transpose() * w * residual;
-                }
-                return J;
-            },
-            // 2nd Lambda: Parallel reduction of the private Jacboians
-            [&](ResultTuple a, const ResultTuple &b) -> ResultTuple { return a + b; });
-    });
-
-    return std::make_tuple(jacobian.JTJ, jacobian.JTr);
-=======
     auto sum_linear_systems = [](LinearSystem a, const LinearSystem &b) {
         a.first += b.first;
         a.second += b.second;
@@ -178,11 +139,23 @@
         sum_linear_systems);
 
     return {JTJ, JTr};
->>>>>>> d5a38f45
 }
 }  // namespace
 
 namespace kiss_icp {
+
+Registration::Registration(int max_num_iteration, double convergence_criterion, int max_num_threads)
+    : max_num_iterations_(max_num_iteration),
+      convergence_criterion_(convergence_criterion),
+      max_num_threads_(max_num_threads) {
+    // Only maniupulate the num of threads if the user specify something greater than 0
+    int threads_num = max_num_threads > 0 ? max_num_threads : tbb::info::default_concurrency();
+
+    // This global variable requiers static duration storage to be able to maniupulate the max
+    // concurrency from TBB across the entire class
+    static const auto g = tbb::global_control(tbb::global_control::max_allowed_parallelism,
+                                              static_cast<size_t>(threads_num));
+}
 
 Sophus::SE3d Registration::AlignPointsToMap(const std::vector<Eigen::Vector3d> &frame,
                                             const VoxelHashMap &voxel_map,
@@ -201,11 +174,7 @@
         // Equation (10)
         const auto associations = FindAssociations(source, voxel_map, max_correspondence_distance);
         // Equation (11)
-<<<<<<< HEAD
-        const auto &[JTJ, JTr] = BuildLinearSystem(src, tgt, kernel, voxel_map.max_threads_);
-=======
         const auto &[JTJ, JTr] = BuildLinearSystem(associations, kernel);
->>>>>>> d5a38f45
         const Eigen::Vector6d dx = JTJ.ldlt().solve(-JTr);
         const Sophus::SE3d estimation = Sophus::SE3d::exp(dx);
         // Equation (12)
