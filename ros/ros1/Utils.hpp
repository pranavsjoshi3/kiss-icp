--- conflicted
+++ resolved
@@ -24,12 +24,10 @@
 
 #include <Eigen/Core>
 #include <algorithm>
-#include <array>
 #include <cstddef>
 #include <memory>
 #include <regex>
 #include <string>
-#include <variant>
 #include <vector>
 
 #include "sensor_msgs/PointCloud2.h"
@@ -44,10 +42,6 @@
     return std::regex_replace(frame_id, std::regex("^/"), "");
 }
 
-<<<<<<< HEAD
-// Normalize timestamps from 0.0 to 1.0
-std::vector<double> NormalizeTimestamps(const std::vector<double> &timestamps) {
-=======
 inline auto GetTimestampField(const PointCloud2::ConstPtr msg) {
     PointField timestamp_field;
     for (const auto &field : msg->fields) {
@@ -63,7 +57,6 @@
 
 // Normalize timestamps from 0.0 to 1.0
 inline auto NormalizeTimestamps(const std::vector<double> &timestamps) {
->>>>>>> d15b30a5
     const double max_timestamp = *std::max_element(timestamps.cbegin(), timestamps.cend());
     // check if already normalized
     if (max_timestamp < 1.0) return timestamps;
@@ -73,47 +66,14 @@
     return timestamps_normalized;
 }
 
-<<<<<<< HEAD
-PointField GetTimestampField(const PointCloud2 &msg) {
-    const std::array<std::string, 3> supported_fields = {"t", "timestamp", "time"};
-    const auto timestamp_field_it =
-        std::find_if(msg.fields.begin(), msg.fields.end(), [&](const PointField &field) {
-            return std::any_of(supported_fields.begin(), supported_fields.end(),
-                               [&field](const std::string &supported_field) {
-                                   return supported_field == field.name;
-                               });
-        });
-
-    // Check that the timestamp field is present within the cloud msg
-    if (timestamp_field_it == msg.fields.end()) {
-        throw std::runtime_error("timestamp field does not exist in the PointCloud2 msg");
-    }
-
-    // Spit a PointField that should now be the timestamp channel in the message
-    return *timestamp_field_it;
-}
-
-std::vector<double> ExtractTimestampsFromMsg(const PointCloud2 &msg) {
+inline auto ExtractTimestampsFromMsg(const PointCloud2::ConstPtr msg, const PointField &field) {
     auto extract_timestamps =
         [&msg]<typename T>(sensor_msgs::PointCloud2ConstIterator<T> &&it) -> std::vector<double> {
-        const size_t n_points = msg.height * msg.width;
+        const size_t n_points = msg->height * msg->width;
         std::vector<double> timestamps;
         timestamps.reserve(n_points);
         for (size_t i = 0; i < n_points; ++i, ++it) {
             timestamps.emplace_back(static_cast<double>(*it));
-=======
-inline auto ExtractTimestampsFromMsg(const PointCloud2::ConstPtr msg, const PointField &field) {
-    // Extract timestamps from cloud_msg
-    const size_t n_points = msg->height * msg->width;
-    std::vector<double> timestamps;
-    timestamps.reserve(n_points);
-
-    // Option 1: Timestamps are unsigned integers -> epoch time.
-    if (field.name == "t" || field.name == "timestamp") {
-        sensor_msgs::PointCloud2ConstIterator<uint32_t> msg_t(*msg, field.name);
-        for (size_t i = 0; i < n_points; ++i, ++msg_t) {
-            timestamps.emplace_back(static_cast<double>(*msg_t));
->>>>>>> d15b30a5
         }
         return NormalizeTimestamps(timestamps);
     };
@@ -121,22 +81,14 @@
     // Get timestamp field that must be one of the following : {t, timestamp, time}
     auto timestamp_field = GetTimestampField(msg);
 
-<<<<<<< HEAD
     // According to the type of the timestamp == type, return a PointCloud2ConstIterator<type>
     using sensor_msgs::PointCloud2ConstIterator;
     if (timestamp_field.datatype == PointField::UINT32) {
-        return extract_timestamps(PointCloud2ConstIterator<uint32_t>(msg, timestamp_field.name));
+        return extract_timestamps(PointCloud2ConstIterator<uint32_t>(*msg, timestamp_field.name));
     } else if (timestamp_field.datatype == PointField::FLOAT32) {
-        return extract_timestamps(PointCloud2ConstIterator<float>(msg, timestamp_field.name));
+        return extract_timestamps(PointCloud2ConstIterator<float>(*msg, timestamp_field.name));
     } else if (timestamp_field.datatype == PointField::FLOAT64) {
-        return extract_timestamps(PointCloud2ConstIterator<double>(msg, timestamp_field.name));
-=======
-    // Option 2: Timestamps are floating point values between 0.0 and 1.0
-    // field.name == "timestamp"
-    sensor_msgs::PointCloud2ConstIterator<double> msg_t(*msg, field.name);
-    for (size_t i = 0; i < n_points; ++i, ++msg_t) {
-        timestamps.emplace_back(*msg_t);
->>>>>>> d15b30a5
+        return extract_timestamps(PointCloud2ConstIterator<double>(*msg, timestamp_field.name));
     }
 
     // timestamp type not supported, please open an issue :)
@@ -187,9 +139,6 @@
     for (size_t i = 0; i < timestamps.size(); i++, ++msg_t) *msg_t = timestamps[i];
 }
 
-<<<<<<< HEAD
-std::vector<Eigen::Vector3d> PointCloud2ToEigen(const PointCloud2 &msg) {
-=======
 inline std::vector<double> GetTimestamps(const PointCloud2::ConstPtr msg) {
     auto timestamp_field = GetTimestampField(msg);
 
@@ -200,7 +149,6 @@
 }
 
 inline std::vector<Eigen::Vector3d> PointCloud2ToEigen(const PointCloud2::ConstPtr msg) {
->>>>>>> d15b30a5
     std::vector<Eigen::Vector3d> points;
     points.reserve(msg->height * msg->width);
     sensor_msgs::PointCloud2ConstIterator<float> msg_x(*msg, "x");
