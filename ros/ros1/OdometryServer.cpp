--- conflicted
+++ resolved
@@ -127,10 +127,9 @@
     const Eigen::Quaterniond q_current = pose.unit_quaternion();
 
     // Broadcast the tf
-<<<<<<< HEAD
     if (publish_odom_tf_) {
         geometry_msgs::TransformStamped transform_msg;
-        transform_msg.header.stamp = msg.header.stamp;
+        transform_msg.header.stamp = msg->header.stamp;
         transform_msg.header.frame_id = odom_frame_;
         transform_msg.child_frame_id = child_frame_;
         transform_msg.transform.rotation.x = q_current.x();
@@ -142,20 +141,6 @@
         transform_msg.transform.translation.z = t_current.z();
         tf_broadcaster_.sendTransform(transform_msg);
     }
-=======
-    geometry_msgs::TransformStamped transform_msg;
-    transform_msg.header.stamp = msg->header.stamp;
-    transform_msg.header.frame_id = odom_frame_;
-    transform_msg.child_frame_id = child_frame_;
-    transform_msg.transform.rotation.x = q_current.x();
-    transform_msg.transform.rotation.y = q_current.y();
-    transform_msg.transform.rotation.z = q_current.z();
-    transform_msg.transform.rotation.w = q_current.w();
-    transform_msg.transform.translation.x = t_current.x();
-    transform_msg.transform.translation.y = t_current.y();
-    transform_msg.transform.translation.z = t_current.z();
-    tf_broadcaster_.sendTransform(transform_msg);
->>>>>>> dbffe2ee
 
     // publish trajectory msg
     geometry_msgs::PoseStamped pose_msg;
