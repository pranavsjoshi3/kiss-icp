--- conflicted
+++ resolved
@@ -109,11 +109,7 @@
     const auto points = PointCloud2ToEigen(msg);
     const auto timestamps = [&]() -> std::vector<double> {
         if (!config_.deskew) return {};
-<<<<<<< HEAD
-        return utils::ExtractTimestampsFromMsg(msg);
-=======
         return GetTimestamps(msg);
->>>>>>> d15b30a5
     }();
 
     // Register frame, main entry point to KISS-ICP pipeline
