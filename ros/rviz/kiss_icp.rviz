Panels:
  - Class: rviz_common/Displays
    Help Height: 78
    Name: Displays
    Property Tree Widget:
      Expanded: ~
      Splitter Ratio: 0.5
    Tree Height: 752
  - Class: rviz_common/Selection
    Name: Selection
  - Class: rviz_common/Tool Properties
    Expanded:
      - /2D Goal Pose1
      - /Publish Point1
    Name: Tool Properties
    Splitter Ratio: 0.5886790156364441
  - Class: rviz_common/Views
    Expanded:
      - /Current View1
    Name: Views
    Splitter Ratio: 0.5
  - Class: rviz_common/Time
    Experimental: false
    Name: Time
    SyncMode: 0
    SyncSource: frame_deskew
Visualization Manager:
  Class: ""
  Displays:
    - Class: rviz_common/Group
      Displays:
        - Alpha: 1
          Autocompute Intensity Bounds: true
          Autocompute Value Bounds:
            Max Value: 10
            Min Value: -10
            Value: true
          Axis: Z
          Channel Name: intensity
          Class: rviz_default_plugins/PointCloud2
          Color: 255; 255; 0
          Color Transformer: FlatColor
          Decay Time: 0
          Enabled: true
          Invert Rainbow: false
          Max Color: 255; 255; 255
          Max Intensity: 4096
          Min Color: 0; 0; 0
          Min Intensity: 0
          Name: frame_deskew
          Position Transformer: XYZ
          Selectable: true
          Size (Pixels): 3
          Size (m): 0.019999999552965164
          Style: Flat Squares
          Topic:
            Depth: 5
            Durability Policy: Volatile
            Filter size: 10
            History Policy: Keep Last
            Reliability Policy: Best Effort
            Value: /kiss/frame
          Use Fixed Frame: true
          Use rainbow: true
          Value: true
        - Alpha: 1
          Autocompute Intensity Bounds: true
          Autocompute Value Bounds:
            Max Value: 10
            Min Value: -10
            Value: true
          Axis: Z
          Channel Name: intensity
          Class: rviz_default_plugins/PointCloud2
          Color: 61; 229; 255
          Color Transformer: FlatColor
          Decay Time: 0
          Enabled: true
          Invert Rainbow: false
          Max Color: 255; 255; 255
          Max Intensity: 4096
          Min Color: 0; 0; 0
          Min Intensity: 0
          Name: kiss_keypoints
          Position Transformer: XYZ
          Selectable: true
          Size (Pixels): 10
          Size (m): 1
          Style: Points
          Topic:
            Depth: 5
            Durability Policy: Volatile
            Filter size: 10
            History Policy: Keep Last
            Reliability Policy: Best Effort
            Value: /kiss/keypoints
          Use Fixed Frame: true
          Use rainbow: true
          Value: true
        - Alpha: 1
          Autocompute Intensity Bounds: true
          Autocompute Value Bounds:
            Max Value: 98.31531524658203
            Min Value: 0.6587954163551331
            Value: true
          Axis: Z
          Channel Name: intensity
          Class: rviz_default_plugins/PointCloud2
          Color: 255; 255; 255
          Color Transformer: AxisColor
          Decay Time: 0
          Enabled: true
          Invert Rainbow: false
          Max Color: 255; 255; 255
          Max Intensity: 4096
          Min Color: 0; 0; 0
          Min Intensity: 0
          Name: local_map
          Position Transformer: XYZ
          Selectable: true
          Size (Pixels): 3
          Size (m): 0.009999999776482582
          Style: Points
          Topic:
            Depth: 5
            Durability Policy: Volatile
            Filter size: 10
            History Policy: Keep Last
            Reliability Policy: Best Effort
            Value: /kiss/local_map
          Use Fixed Frame: true
          Use rainbow: true
          Value: true
      Enabled: true
      Name: point_clouds
    - Class: rviz_common/Group
      Displays:
        - Angle Tolerance: 0.10000000149011612
          Class: rviz_default_plugins/Odometry
          Covariance:
            Orientation:
              Alpha: 0.5
              Color: 255; 255; 127
              Color Style: Unique
              Frame: Local
              Offset: 1
              Scale: 1
              Value: true
            Position:
              Alpha: 0.30000001192092896
              Color: 204; 51; 204
              Scale: 1
              Value: true
            Value: true
          Enabled: true
          Keep: 100
          Name: odometry
          Position Tolerance: 0.10000000149011612
          Shape:
            Alpha: 1
            Axes Length: 1
            Axes Radius: 0.10000000149011612
            Color: 255; 25; 0
            Head Length: 0.30000001192092896
            Head Radius: 0.10000000149011612
            Shaft Length: 1
            Shaft Radius: 0.05000000074505806
            Value: Axes
          Topic:
            Depth: 5
            Durability Policy: Volatile
            Filter size: 10
            History Policy: Keep Last
            Reliability Policy: Best Effort
            Value: /kiss/odometry
          Value: true
<<<<<<< HEAD
        - Alpha: 1
          Buffer Length: 1
          Class: rviz_default_plugins/Path
          Color: 53; 132; 228
          Enabled: true
          Head Diameter: 0.30000001192092896
          Head Length: 0.20000000298023224
          Length: 0.30000001192092896
          Line Style: Billboards
          Line Width: 0.20000000298023224
          Name: trajectory
          Offset:
            X: 0
            Y: 0
            Z: 0
          Pose Color: 255; 85; 255
          Pose Style: None
          Radius: 0.029999999329447746
          Shaft Diameter: 0.10000000149011612
          Shaft Length: 0.10000000149011612
          Topic:
            Depth: 5
            Durability Policy: Volatile
            Filter size: 10
            History Policy: Keep Last
            Reliability Policy: Best Effort
            Value: /kiss/trajectory
          Value: true
      Enabled: false
=======
      Enabled: true
>>>>>>> 8450d586
      Name: odometry
    - Class: rviz_default_plugins/Axes
      Enabled: true
      Length: 1
      Name: odom_frame
      Radius: 0.10000000149011612
      Reference Frame: odom
      Value: true
  Enabled: true
  Global Options:
    Background Color: 48; 48; 48
    Fixed Frame: odom
    Frame Rate: 30
  Name: root
  Tools:
    - Class: rviz_default_plugins/Interact
      Hide Inactive Objects: true
    - Class: rviz_default_plugins/MoveCamera
    - Class: rviz_default_plugins/Select
    - Class: rviz_default_plugins/FocusCamera
    - Class: rviz_default_plugins/Measure
      Line color: 128; 128; 0
    - Class: rviz_default_plugins/SetInitialPose
      Covariance x: 0.25
      Covariance y: 0.25
      Covariance yaw: 0.06853891909122467
      Topic:
        Depth: 5
        Durability Policy: Volatile
        History Policy: Keep Last
        Reliability Policy: Reliable
        Value: /initialpose
    - Class: rviz_default_plugins/SetGoal
      Topic:
        Depth: 5
        Durability Policy: Volatile
        History Policy: Keep Last
        Reliability Policy: Reliable
        Value: /goal_pose
    - Class: rviz_default_plugins/PublishPoint
      Single click: true
      Topic:
        Depth: 5
        Durability Policy: Volatile
        History Policy: Keep Last
        Reliability Policy: Reliable
        Value: /clicked_point
  Transformation:
    Current:
      Class: rviz_default_plugins/TF
  Value: true
  Views:
    Current:
      Class: rviz_default_plugins/Orbit
      Distance: 39.488563537597656
      Enable Stereo Rendering:
        Stereo Eye Separation: 0.05999999865889549
        Stereo Focal Distance: 1
        Swap Stereo Eyes: false
        Value: false
      Focal Point:
        X: 3.482842445373535
        Y: 4.3972296714782715
        Z: 10.242613792419434
      Focal Shape Fixed Size: false
      Focal Shape Size: 0.05000000074505806
      Invert Z Axis: false
      Name: Current View
      Near Clip Distance: 0.009999999776482582
      Pitch: 0.49020177125930786
      Target Frame: <Fixed Frame>
      Value: Orbit (rviz_default_plugins)
      Yaw: 3.340390920639038
    Saved: ~
Window Geometry:
  Displays:
    collapsed: true
  Height: 1043
  Hide Left Dock: true
  Hide Right Dock: false
  QMainWindow State: 000000ff00000000fd00000004000000000000015600000379fc0200000008fb0000001200530065006c0065006300740069006f006e00000001e10000009b0000005c00fffffffb0000001e0054006f006f006c002000500072006f007000650072007400690065007302000001ed000001df00000185000000a3fb000000120056006900650077007300200054006f006f02000001df000002110000018500000122fb000000200054006f006f006c002000500072006f0070006500720074006900650073003203000002880000011d000002210000017afb000000100044006900730070006c006100790073000000003b00000379000000c700fffffffb0000002000730065006c0065006300740069006f006e00200062007500660066006500720200000138000000aa0000023a00000294fb00000014005700690064006500530074006500720065006f02000000e6000000d2000003ee0000030bfb0000000c004b0069006e0065006300740200000186000001060000030c00000261000000010000010f00000379fc0200000003fb0000001e0054006f006f006c002000500072006f00700065007200740069006500730100000041000000780000000000000000fb0000000a00560069006500770073000000003b00000379000000a000fffffffb0000001200530065006c0065006300740069006f006e010000025a000000b200000000000000000000000200000490000000a9fc0100000001fb0000000a00560069006500770073030000004e00000080000002e10000019700000003000007800000003efc0100000002fb0000000800540069006d00650100000000000007800000025300fffffffb0000000800540069006d00650100000000000004500000000000000000000007800000037900000004000000040000000800000008fc0000000100000002000000010000000a0054006f006f006c00730100000000ffffffff0000000000000000
  Selection:
    collapsed: false
  Time:
    collapsed: false
  Tool Properties:
    collapsed: false
  Views:
    collapsed: false
  Width: 1920
  X: 0
  Y: 0<|MERGE_RESOLUTION|>--- conflicted
+++ resolved
@@ -174,39 +174,7 @@
             Reliability Policy: Best Effort
             Value: /kiss/odometry
           Value: true
-<<<<<<< HEAD
-        - Alpha: 1
-          Buffer Length: 1
-          Class: rviz_default_plugins/Path
-          Color: 53; 132; 228
-          Enabled: true
-          Head Diameter: 0.30000001192092896
-          Head Length: 0.20000000298023224
-          Length: 0.30000001192092896
-          Line Style: Billboards
-          Line Width: 0.20000000298023224
-          Name: trajectory
-          Offset:
-            X: 0
-            Y: 0
-            Z: 0
-          Pose Color: 255; 85; 255
-          Pose Style: None
-          Radius: 0.029999999329447746
-          Shaft Diameter: 0.10000000149011612
-          Shaft Length: 0.10000000149011612
-          Topic:
-            Depth: 5
-            Durability Policy: Volatile
-            Filter size: 10
-            History Policy: Keep Last
-            Reliability Policy: Best Effort
-            Value: /kiss/trajectory
-          Value: true
       Enabled: false
-=======
-      Enabled: true
->>>>>>> 8450d586
       Name: odometry
     - Class: rviz_default_plugins/Axes
       Enabled: true
