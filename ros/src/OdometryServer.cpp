--- conflicted
+++ resolved
@@ -119,27 +119,15 @@
 }
 
 void OdometryServer::RegisterFrame(const sensor_msgs::msg::PointCloud2::ConstSharedPtr &msg) {
+    const auto cloud_frame_id = msg->header.frame_id;
     const auto points = PointCloud2ToEigen(msg);
-<<<<<<< HEAD
-    const auto timestamps = [&]() -> std::vector<double> {
-        if (!config_.deskew) return {};
-        return GetTimestamps(msg);
-    }();
-=======
     const auto timestamps = GetTimestamps(msg);
-    const auto egocentric_estimation = (base_frame_.empty() || base_frame_ == cloud_frame_id);
->>>>>>> 8450d586
 
     // Register frame, main entry point to KISS-ICP pipeline
     const auto &[frame, keypoints] = kiss_icp_->RegisterFrame(points, timestamps);
 
-<<<<<<< HEAD
     // Extract the last KISS-ICP pose, ego-centric to the LiDAR
-    const Sophus::SE3d kiss_pose = odometry_.poses().back();
-=======
-    // Compute the pose using KISS, ego-centric to the LiDAR
     const Sophus::SE3d kiss_pose = kiss_icp_->poses().back();
->>>>>>> 8450d586
 
     // Spit the current estimated pose to ROS msgs handling the desired target frame
     PublishOdometry(kiss_pose, msg->header);
@@ -170,17 +158,6 @@
         tf_broadcaster_->sendTransform(transform_msg);
     }
 
-<<<<<<< HEAD
-    // publish trajectory msg
-    geometry_msgs::msg::PoseStamped pose_msg;
-    pose_msg.header.stamp = header.stamp;
-    pose_msg.header.frame_id = odom_frame_;
-    pose_msg.pose = tf2::sophusToPose(pose);
-    path_msg_.poses.push_back(pose_msg);
-    traj_publisher_->publish(path_msg_);
-
-=======
->>>>>>> 8450d586
     // publish odometry msg
     nav_msgs::msg::Odometry odom_msg;
     odom_msg.header.stamp = header.stamp;
@@ -191,21 +168,10 @@
 
 void OdometryServer::PublishClouds(const std::vector<Eigen::Vector3d> frame,
                                    const std::vector<Eigen::Vector3d> keypoints,
-<<<<<<< HEAD
                                    const std_msgs::msg::Header &header) {
     // debugging happens in an egocentric world, always
     const auto kiss_map = odometry_.LocalMap();
     const auto kiss_pose = odometry_.poses().back().inverse();
-=======
-                                   const rclcpp::Time &stamp,
-                                   const std::string &cloud_frame_id) {
-    std_msgs::msg::Header odom_header;
-    odom_header.stamp = stamp;
-    odom_header.frame_id = odom_frame_;
-
-    // Publish map
-    const auto kiss_map = kiss_icp_->LocalMap();
->>>>>>> 8450d586
 
     frame_publisher_->publish(std::move(EigenToPointCloud2(frame, header)));
     kpoints_publisher_->publish(std::move(EigenToPointCloud2(keypoints, header)));
