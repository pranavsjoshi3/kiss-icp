// MIT License
//
// Copyright (c) 2022 Ignacio Vizzo, Tiziano Guadagnino, Benedikt Mersch, Cyrill
// Stachniss.
//
// Permission is hereby granted, free of charge, to any person obtaining a copy
// of this software and associated documentation files (the "Software"), to deal
// in the Software without restriction, including without limitation the rights
// to use, copy, modify, merge, publish, distribute, sublicense, and/or sell
// copies of the Software, and to permit persons to whom the Software is
// furnished to do so, subject to the following conditions:
//
// The above copyright notice and this permission notice shall be included in all
// copies or substantial portions of the Software.
//
// THE SOFTWARE IS PROVIDED "AS IS", WITHOUT WARRANTY OF ANY KIND, EXPRESS OR
// IMPLIED, INCLUDING BUT NOT LIMITED TO THE WARRANTIES OF MERCHANTABILITY,
// FITNESS FOR A PARTICULAR PURPOSE AND NONINFRINGEMENT. IN NO EVENT SHALL THE
// AUTHORS OR COPYRIGHT HOLDERS BE LIABLE FOR ANY CLAIM, DAMAGES OR OTHER
// LIABILITY, WHETHER IN AN ACTION OF CONTRACT, TORT OR OTHERWISE, ARISING FROM,
// OUT OF OR IN CONNECTION WITH THE SOFTWARE OR THE USE OR OTHER DEALINGS IN THE
// SOFTWARE.
#pragma once

// KISS-ICP
#include "kiss_icp/pipeline/KissICP.hpp"

// ROS 2
#include <tf2_ros/buffer.h>
#include <tf2_ros/transform_broadcaster.h>
#include <tf2_ros/transform_listener.h>

#include <nav_msgs/msg/odometry.hpp>
#include <rclcpp/rclcpp.hpp>
#include <sensor_msgs/msg/point_cloud2.hpp>
#include <std_msgs/msg/header.hpp>
#include <string>

namespace kiss_icp_ros {

class OdometryServer : public rclcpp::Node {
public:
    /// OdometryServer constructor
    OdometryServer() = delete;
    explicit OdometryServer(const rclcpp::NodeOptions &options);

private:
    /// Register new frame
    void RegisterFrame(const sensor_msgs::msg::PointCloud2::ConstSharedPtr &msg);

    /// Stream the estimated pose to ROS
    void PublishOdometry(const Sophus::SE3d &kiss_pose, const std_msgs::msg::Header &header);

    /// Stream the debugging point clouds for visualization (if required)
    void PublishClouds(const std::vector<Eigen::Vector3d> frame,
                       const std::vector<Eigen::Vector3d> keypoints,
                       const std_msgs::msg::Header &header);
<<<<<<< HEAD
=======

    /// Utility function to compute transformation using tf tree
    Sophus::SE3d LookupTransform(const std::string &target_frame,
                                 const std::string &source_frame) const;
>>>>>>> 1b1a1046

private:
    /// Tools for broadcasting TFs.
    std::unique_ptr<tf2_ros::TransformBroadcaster> tf_broadcaster_;
    std::unique_ptr<tf2_ros::Buffer> tf2_buffer_;
    std::unique_ptr<tf2_ros::TransformListener> tf2_listener_;
    bool publish_odom_tf_;
    bool publish_debug_clouds_;

    /// Data subscribers.
    rclcpp::Subscription<sensor_msgs::msg::PointCloud2>::SharedPtr pointcloud_sub_;

    /// Data publishers.
    rclcpp::Publisher<nav_msgs::msg::Odometry>::SharedPtr odom_publisher_;
    rclcpp::Publisher<sensor_msgs::msg::PointCloud2>::SharedPtr frame_publisher_;
    rclcpp::Publisher<sensor_msgs::msg::PointCloud2>::SharedPtr kpoints_publisher_;
    rclcpp::Publisher<sensor_msgs::msg::PointCloud2>::SharedPtr map_publisher_;

    /// KISS-ICP
    std::unique_ptr<kiss_icp::pipeline::KissICP> kiss_icp_;

    /// Global/map coordinate frame.
    std::string odom_frame_{"odom"};
    std::string base_frame_{};
};

}  // namespace kiss_icp_ros<|MERGE_RESOLUTION|>--- conflicted
+++ resolved
@@ -55,13 +55,6 @@
     void PublishClouds(const std::vector<Eigen::Vector3d> frame,
                        const std::vector<Eigen::Vector3d> keypoints,
                        const std_msgs::msg::Header &header);
-<<<<<<< HEAD
-=======
-
-    /// Utility function to compute transformation using tf tree
-    Sophus::SE3d LookupTransform(const std::string &target_frame,
-                                 const std::string &source_frame) const;
->>>>>>> 1b1a1046
 
 private:
     /// Tools for broadcasting TFs.
