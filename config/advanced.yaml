# NOTE: Please note that this is just an example of the advanced configuration for the KISS-ICP
# pipeline and it's not really meant to use for any particular dataset, is just to expose other
# options that are disabled by default
out_dir: "results"

data:
  deskew: True
  max_range: 100.0 # can be also changed in the CLI
  min_range: 0.0

mapping:
  voxel_size: 1.0 # <- optional
  max_points_per_voxel: 20

adaptive_threshold:
  fixed_threshold: 0.3 # <- optional, disables adaptive threshold
  # initial_threshold: 2.0
  # min_motion_th: 0.1

registration:
  max_num_iterations: 500 # <- optional
<<<<<<< HEAD
  estimation_threshold: 0.0001 # <- optional
  max_num_threads: 0 # <- optional, 0 means automatic
=======
  convergence_criterion: 0.0001 # <- optional
>>>>>>> f2e5d60f
<|MERGE_RESOLUTION|>--- conflicted
+++ resolved
@@ -19,9 +19,5 @@
 
 registration:
   max_num_iterations: 500 # <- optional
-<<<<<<< HEAD
-  estimation_threshold: 0.0001 # <- optional
-  max_num_threads: 0 # <- optional, 0 means automatic
-=======
   convergence_criterion: 0.0001 # <- optional
->>>>>>> f2e5d60f
+  max_num_threads: 0 # <- optional, 0 means automatic