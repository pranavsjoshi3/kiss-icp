--- conflicted
+++ resolved
@@ -59,12 +59,6 @@
              py::overload_cast<const VoxelHashMap::Vector3dVector &, const Eigen::Vector3d &>(
                  &VoxelHashMap::Update),
              "points"_a, "origin"_a)
-<<<<<<< HEAD
-        .def("_update",
-             py::overload_cast<const VoxelHashMap::Vector3dVector &, const Eigen::Matrix4d &>(
-                 &VoxelHashMap::Update),
-             "points"_a, "pose"_a)
-=======
         .def(
             "_update",
             [](VoxelHashMap &self, const VoxelHashMap::Vector3dVector &points,
@@ -73,7 +67,6 @@
                 self.Update(points, pose);
             },
             "points"_a, "pose"_a)
->>>>>>> c8ce571d
         .def("_point_cloud", &VoxelHashMap::Pointcloud)
         .def("_get_correspondences", &VoxelHashMap::GetCorrespondences, "points"_a,
              "max_correspondance_distance"_a)
@@ -107,11 +100,6 @@
     motion_compensator.def(py::init<double>(), "frame_rate"_a)
         .def(
             "_deskew_scan",
-<<<<<<< HEAD
-            py::overload_cast<const std::vector<Eigen::Vector3d> &, const std::vector<double> &,
-                              const std::vector<Eigen::Matrix4d> &>(&MotionCompensator::DeSkewScan),
-            "frame"_a, "timestamps"_a, "poses"_a);
-=======
             [](MotionCompensator &self, const std::vector<Eigen::Vector3d> &frame,
                const std::vector<double> &timestamps, const Eigen::Matrix4d &T_start,
                const Eigen::Matrix4d &T_finish) {
@@ -120,7 +108,6 @@
                 return self.DeSkewScan(frame, timestamps, start_pose, finish_pose);
             },
             "frame"_a, "timestamps"_a, "start_pose"_a, "finish_pose"_a);
->>>>>>> c8ce571d
 
     // prerpocessing modules
     m.def("_voxel_down_sample", &VoxelDownsample, "frame"_a, "voxel_size"_a);
