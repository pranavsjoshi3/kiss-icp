// MIT License
//
// Copyright (c) 2022 Ignacio Vizzo, Tiziano Guadagnino, Benedikt Mersch, Cyrill
// Stachniss.
//
// Permission is hereby granted, free of charge, to any person obtaining a copy
// of this software and associated documentation files (the "Software"), to deal
// in the Software without restriction, including without limitation the rights
// to use, copy, modify, merge, publish, distribute, sublicense, and/or sell
// copies of the Software, and to permit persons to whom the Software is
// furnished to do so, subject to the following conditions:
//
// The above copyright notice and this permission notice shall be included in all
// copies or substantial portions of the Software.
//
// THE SOFTWARE IS PROVIDED "AS IS", WITHOUT WARRANTY OF ANY KIND, EXPRESS OR
// IMPLIED, INCLUDING BUT NOT LIMITED TO THE WARRANTIES OF MERCHANTABILITY,
// FITNESS FOR A PARTICULAR PURPOSE AND NONINFRINGEMENT. IN NO EVENT SHALL THE
// AUTHORS OR COPYRIGHT HOLDERS BE LIABLE FOR ANY CLAIM, DAMAGES OR OTHER
// LIABILITY, WHETHER IN AN ACTION OF CONTRACT, TORT OR OTHERWISE, ARISING FROM,
// OUT OF OR IN CONNECTION WITH THE SOFTWARE OR THE USE OR OTHER DEALINGS IN THE
// SOFTWARE.
#include "Deskew.hpp"

#include <Eigen/Core>
#include <Eigen/Geometry>
#include <algorithm>
#include <tuple>
#include <vector>

#include "Transforms.hpp"

namespace {
<<<<<<< HEAD
Eigen::Isometry3d MakeTransform(const Eigen::Vector3d &xyz, const Eigen::Vector3d &rpy) {
    Eigen::AngleAxisd omega(rpy.norm(), rpy.normalized());
    Eigen::Isometry3d transform(omega);
    transform.translation() = xyz;
    return transform;
=======
using VelocityTuple = std::tuple<Eigen::Vector3d, Eigen::Vector3d>;
VelocityTuple VelocityEstimation(const Eigen::Isometry3d &start_pose,
                                 const Eigen::Isometry3d &finish_pose,
                                 double scan_duration) {
    const auto delta_pose = kiss_icp::ConcatenateIsometries(start_pose.inverse(), finish_pose);
    const auto linear_velocity = delta_pose.translation() / scan_duration;
    const auto rotation = Eigen::AngleAxisd(delta_pose.rotation());
    const auto angular_velocity = rotation.axis() * rotation.angle() / scan_duration;
    return std::make_tuple(linear_velocity, angular_velocity);
>>>>>>> c8ce571d
}
}  // namespace

namespace kiss_icp {
<<<<<<< HEAD
using VelocityTuple = MotionCompensator::VelocityTuple;
using Vector3dVector = std::vector<Eigen::Vector3d>;

VelocityTuple MotionCompensator::VelocityEstimation(const Eigen::Matrix4d &start_pose,
                                                    const Eigen::Matrix4d &finish_pose) {
    const Eigen::Matrix4d delta_pose = start_pose.inverse() * finish_pose;
    const Eigen::Vector3d linear_velocity = delta_pose.block<3, 1>(0, 3) / scan_duration_;
    const auto rotation = Eigen::AngleAxisd(delta_pose.block<3, 3>(0, 0));
    const Eigen::Vector3d angular_velocity = rotation.axis() * rotation.angle() / scan_duration_;
    return std::make_tuple(linear_velocity, angular_velocity);
}

Vector3dVector MotionCompensator::DeSkewScan(const std::vector<Eigen::Vector3d> &frame,
                                             const std::vector<double> &timestamps,
                                             const Eigen::Vector3d &linear_velocity,
                                             const Eigen::Vector3d &angular_velocity) {
    std::vector<Eigen::Vector3d> corrected_frame(frame.size());
    for (size_t i = 0; frame.size(); ++i) {
        const auto &dt = timestamps[i];
        const auto motion = MakeTransform(dt * linear_velocity, dt * angular_velocity);
        corrected_frame[i] = motion * frame[i];
    }
    return corrected_frame;
}

Vector3dVector MotionCompensator::DeSkewScan(const std::vector<Eigen::Vector3d> &frame,
                                             const std::vector<double> &timestamps,
                                             const std::vector<Eigen::Matrix4d> &poses) {
    //  If not enough poses for the estimation, do not de-skew
    const size_t N = poses.size();
    if (N <= 2) return frame;
=======
>>>>>>> c8ce571d

using Vector3dVector = std::vector<Eigen::Vector3d>;
Vector3dVector MotionCompensator::DeSkewScan(const std::vector<Eigen::Vector3d> &frame,
                                             const std::vector<double> &timestamps,
                                             const Eigen::Isometry3d &start_pose,
                                             const Eigen::Isometry3d &finish_pose) {
    // Estimate linear and angular velocities
<<<<<<< HEAD
    const auto &start_pose = poses[N - 2];
    const auto &finish_pose = poses[N - 1];
    const auto [lvel, avel] = VelocityEstimation(start_pose, finish_pose);
=======
    const auto [lvel, avel] = VelocityEstimation(start_pose, finish_pose, scan_duration_);
>>>>>>> c8ce571d

    // TODO(Nacho) Add explanation of this
    std::vector<double> timestamps_ = timestamps;
    std::for_each(timestamps_.begin(), timestamps_.end(), [&](double &timestamp) {
        timestamp = scan_duration_ * (timestamp - mid_pose_timestamp_);
    });

    std::vector<Eigen::Vector3d> corrected_frame(frame.size());
    tbb::parallel_for(size_t(0), frame.size(), [&](size_t i) {
        const auto &dt = timestamps_[i];
        const auto motion = MakeTransform(dt * lvel, dt * avel);
        corrected_frame[i] = motion * frame[i];
    });
    return corrected_frame;
}

}  // namespace kiss_icp<|MERGE_RESOLUTION|>--- conflicted
+++ resolved
@@ -31,13 +31,6 @@
 #include "Transforms.hpp"
 
 namespace {
-<<<<<<< HEAD
-Eigen::Isometry3d MakeTransform(const Eigen::Vector3d &xyz, const Eigen::Vector3d &rpy) {
-    Eigen::AngleAxisd omega(rpy.norm(), rpy.normalized());
-    Eigen::Isometry3d transform(omega);
-    transform.translation() = xyz;
-    return transform;
-=======
 using VelocityTuple = std::tuple<Eigen::Vector3d, Eigen::Vector3d>;
 VelocityTuple VelocityEstimation(const Eigen::Isometry3d &start_pose,
                                  const Eigen::Isometry3d &finish_pose,
@@ -47,45 +40,10 @@
     const auto rotation = Eigen::AngleAxisd(delta_pose.rotation());
     const auto angular_velocity = rotation.axis() * rotation.angle() / scan_duration;
     return std::make_tuple(linear_velocity, angular_velocity);
->>>>>>> c8ce571d
 }
 }  // namespace
 
 namespace kiss_icp {
-<<<<<<< HEAD
-using VelocityTuple = MotionCompensator::VelocityTuple;
-using Vector3dVector = std::vector<Eigen::Vector3d>;
-
-VelocityTuple MotionCompensator::VelocityEstimation(const Eigen::Matrix4d &start_pose,
-                                                    const Eigen::Matrix4d &finish_pose) {
-    const Eigen::Matrix4d delta_pose = start_pose.inverse() * finish_pose;
-    const Eigen::Vector3d linear_velocity = delta_pose.block<3, 1>(0, 3) / scan_duration_;
-    const auto rotation = Eigen::AngleAxisd(delta_pose.block<3, 3>(0, 0));
-    const Eigen::Vector3d angular_velocity = rotation.axis() * rotation.angle() / scan_duration_;
-    return std::make_tuple(linear_velocity, angular_velocity);
-}
-
-Vector3dVector MotionCompensator::DeSkewScan(const std::vector<Eigen::Vector3d> &frame,
-                                             const std::vector<double> &timestamps,
-                                             const Eigen::Vector3d &linear_velocity,
-                                             const Eigen::Vector3d &angular_velocity) {
-    std::vector<Eigen::Vector3d> corrected_frame(frame.size());
-    for (size_t i = 0; frame.size(); ++i) {
-        const auto &dt = timestamps[i];
-        const auto motion = MakeTransform(dt * linear_velocity, dt * angular_velocity);
-        corrected_frame[i] = motion * frame[i];
-    }
-    return corrected_frame;
-}
-
-Vector3dVector MotionCompensator::DeSkewScan(const std::vector<Eigen::Vector3d> &frame,
-                                             const std::vector<double> &timestamps,
-                                             const std::vector<Eigen::Matrix4d> &poses) {
-    //  If not enough poses for the estimation, do not de-skew
-    const size_t N = poses.size();
-    if (N <= 2) return frame;
-=======
->>>>>>> c8ce571d
 
 using Vector3dVector = std::vector<Eigen::Vector3d>;
 Vector3dVector MotionCompensator::DeSkewScan(const std::vector<Eigen::Vector3d> &frame,
@@ -93,13 +51,7 @@
                                              const Eigen::Isometry3d &start_pose,
                                              const Eigen::Isometry3d &finish_pose) {
     // Estimate linear and angular velocities
-<<<<<<< HEAD
-    const auto &start_pose = poses[N - 2];
-    const auto &finish_pose = poses[N - 1];
-    const auto [lvel, avel] = VelocityEstimation(start_pose, finish_pose);
-=======
     const auto [lvel, avel] = VelocityEstimation(start_pose, finish_pose, scan_duration_);
->>>>>>> c8ce571d
 
     // TODO(Nacho) Add explanation of this
     std::vector<double> timestamps_ = timestamps;
@@ -108,11 +60,11 @@
     });
 
     std::vector<Eigen::Vector3d> corrected_frame(frame.size());
-    tbb::parallel_for(size_t(0), frame.size(), [&](size_t i) {
+    for (size_t i = 0; frame.size(); ++i) {
         const auto &dt = timestamps_[i];
         const auto motion = MakeTransform(dt * lvel, dt * avel);
         corrected_frame[i] = motion * frame[i];
-    });
+    }
     return corrected_frame;
 }
 
