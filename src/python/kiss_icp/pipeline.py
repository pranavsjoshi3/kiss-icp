# MIT License
#
# Copyright (c) 2022 Ignacio Vizzo, Tiziano Guadagnino, Benedikt Mersch, Cyrill
# Stachniss.
#
# Permission is hereby granted, free of charge, to any person obtaining a copy
# of this software and associated documentation files (the "Software"), to deal
# in the Software without restriction, including without limitation the rights
# to use, copy, modify, merge, publish, distribute, sublicense, and/or sell
# copies of the Software, and to permit persons to whom the Software is
# furnished to do so, subject to the following conditions:
#
# The above copyright notice and this permission notice shall be included in all
# copies or substantial portions of the Software.
#
# THE SOFTWARE IS PROVIDED "AS IS", WITHOUT WARRANTY OF ANY KIND, EXPRESS OR
# IMPLIED, INCLUDING BUT NOT LIMITED TO THE WARRANTIES OF MERCHANTABILITY,
# FITNESS FOR A PARTICULAR PURPOSE AND NONINFRINGEMENT. IN NO EVENT SHALL THE
# AUTHORS OR COPYRIGHT HOLDERS BE LIABLE FOR ANY CLAIM, DAMAGES OR OTHER
# LIABILITY, WHETHER IN AN ACTION OF CONTRACT, TORT OR OTHERWISE, ARISING FROM,
# OUT OF OR IN CONNECTION WITH THE SOFTWARE OR THE USE OR OTHER DEALINGS IN THE
# SOFTWARE.
import datetime
import os
from pathlib import Path
import time
from typing import List, Optional

import numpy as np
from pyquaternion import Quaternion

from kiss_icp.config import KISSConfig, load_config, write_config
from kiss_icp.kiss_icp import KissICP
from kiss_icp.metrics import absolute_trajectory_error, sequence_error
from kiss_icp.tools.pipeline_results import PipelineResults
from kiss_icp.tools.progress_bar import get_progress_bar
from kiss_icp.tools.visualizer import RegistrationVisualizer, StubVisualizer


class OdometryPipeline:
    def __init__(
        self,
        dataset,
        config: Path,
        deskew: Optional[bool] = False,
        max_range: Optional[float] = None,
        visualize: bool = False,
        n_scans: int = -1,
        jump: int = 0,
    ):
        self._dataset = dataset
        self._n_scans = (
            len(self._dataset) - jump if n_scans == -1 else min(len(self._dataset) - jump, n_scans)
        )
        self._jump = jump
        self._first = jump
        self._last = self._jump + self._n_scans
<<<<<<< HEAD
        self.config: KISSConfig = load_config(config)

        # Override defauls according to dataloader specification
        self.config.data.max_range = max_range if max_range else self.config.data.max_range
        if self.config.data.max_range < self.config.data.min_range:
            print("[WARNING] max_range is smaller than min_range, settng min_range to 0.0")
            self.config.data.min_range = 0.0
=======
        self.config: KISSConfig = self.load_config(config, deskew=deskew, max_range=max_range)
>>>>>>> 5fb2cebc

        # Pipeline
        self.odometry = KissICP(config=self.config)
        self.results = PipelineResults()
        self.times = []
        self.poses = self.odometry.poses
        self.has_gt = hasattr(self._dataset, "gt_poses")
        self.gt_poses = self._dataset.gt_poses[self._first : self._last] if self.has_gt else None
        self.dataset_name = self._dataset.__class__.__name__
        self.dataset_sequence = (
            self._dataset.sequence_id
            if hasattr(self._dataset, "sequence_id")
            else os.path.basename(self._dataset.data_dir)
        )

        # Visualizer
        self.visualizer = RegistrationVisualizer() if visualize else StubVisualizer()
        if hasattr(self._dataset, "use_global_visualizer"):
            self.visualizer.global_view = self._dataset.use_global_visualizer

    # Public interface  ------
    def run(self):
        self._run_pipeline()
        self._run_evaluation()
        self._write_result_poses()
        self._write_gt_poses()
        self._write_cfg()
        self._write_log()
        return self.results

    # Private interface  ------
    def _run_pipeline(self):
        for idx in get_progress_bar(self._first, self._last):
            raw_frame, timestamps = self._next(idx)
            start_time = time.perf_counter_ns()
            source, keypoints = self.odometry.register_frame(raw_frame, timestamps)
            self.times.append(time.perf_counter_ns() - start_time)
            self.visualizer.update(source, keypoints, self.odometry.local_map, self.poses[-1])

    def _next(self, idx):
        """TODO: re-arrange this logic"""
        dataframe = self._dataset[idx]
        try:
            frame, timestamps = dataframe
        except ValueError:
            frame = dataframe
            timestamps = np.zeros(frame.shape[0])
        return frame, timestamps

    @staticmethod
    def load_config(
        config_file: Path,
        deskew: Optional[bool] = False,
        max_range: Optional[float] = None,
    ):
        config = load_config(config_file)

        # Override defauls according to dataloader specification
        config.data.deskew = deskew if deskew else config.data.deskew
        config.data.max_range = max_range if max_range else config.data.max_range

        # Check if there is a possible mistake
        if config.data.max_range < config.data.min_range:
            print("[WARNING] max_range is smaller than min_range, settng min_range to 0.0")
            config.data.min_range = 0.0

        # Use specified voxel size or compute one using the max range
        config.mapping.voxel_size = (
            config.mapping.voxel_size
            if hasattr(config.mapping, "voxel_size")
            else float(config.data.max_range / 100.0)
        )

        return config

    @property
    def results_dir(self):
        return self._get_results_dir(self.config.out_dir)

    @staticmethod
    def save_poses_kitti_format(filename: str, poses: List[np.ndarray]):
        def _to_kitti_format(poses: np.ndarray) -> np.ndarray:
            return np.array([np.concatenate((pose[0], pose[1], pose[2])) for pose in poses])

        np.savetxt(fname=f"{filename}_kitti.txt", X=_to_kitti_format(poses))

    @staticmethod
    def save_poses_tum_format(filename, poses, time_stamps):
        def _to_tum_format(poses, time_stamps):
            tum_data = []
            for idx in range(len(poses)):
                tx, ty, tz = poses[idx][:3, -1].flatten()
                R = np.array(poses[idx][:3, :3])
                try:
                    qw, qx, qy, qz = Quaternion(matrix=R, atol=0.01).elements
                except ValueError:
                    print("Not writing to TUM data")
                    continue
                tum_data.append([time_stamps[idx], tx, ty, tz, qx, qy, qz, qw])
            return np.array(tum_data)

        np.savetxt(fname=f"{filename}_tum.txt", X=_to_tum_format(poses, time_stamps))

    def _calibrate_poses(self, poses):
        return (
            self._dataset.apply_calibration(poses)
            if hasattr(self._dataset, "apply_calibration")
            else poses
        )

    def _get_time_stamps(self):
        return (
            self._dataset.get_time_stamps()
            if hasattr(self._dataset, "get_time_stamps")
            else list(range(len(self.poses)))
        )

    def _get_gt_time_stamps(self):
        return (
            self._dataset.get_gt_time_stamps()
            if hasattr(self._dataset, "get_gt_time_stamps")
            else list(range(len(self.gt_poses)))
        )

    def _save_poses(self, filename: str, poses: List[np.ndarray], time_stamps):
        np.save(filename, poses)
        self.save_poses_kitti_format(filename, poses)
        self.save_poses_tum_format(filename, poses, time_stamps)

    def _write_result_poses(self):
        self._save_poses(
            filename=f"{self.results_dir}/{self._dataset.sequence_id}_poses",
            poses=self._calibrate_poses(self.poses),
            time_stamps=self._get_time_stamps(),
        )

    def _write_gt_poses(self):
        if not self.has_gt:
            return
        self._save_poses(
            filename=f"{self.results_dir}/{self._dataset.sequence_id}_gt",
            poses=self._calibrate_poses(self.gt_poses),
            time_stamps=self._get_gt_time_stamps(),
        )

    def _run_evaluation(self):
        if not self.has_gt:
            print("[WARNING] No GT poses available, skipping evaluation")
            return

        def _get_fps():
            total_time_s = sum(self.times) * 1e-9
            return float(len(self.times) / total_time_s)

        # Run metrics evaluation
        avg_tra, avg_rot = sequence_error(self.gt_poses, self.poses)
        ate_rot, ate_trans = absolute_trajectory_error(self.gt_poses, self.poses)
        avg_fps = int(np.floor(_get_fps()))
        avg_ms = 1e3 * (1 / avg_fps)

        self.results.append(desc="Average Translation Error", units="%", value=avg_tra)
        self.results.append(desc="Average Rotational Error", units="deg/m", value=avg_rot)
        self.results.append(desc="Absoulte Trajectory Error (ATE)", units="m", value=ate_trans)
        self.results.append(desc="Absoulte Rotational Error (ARE)", units="rad", value=ate_rot)
        self.results.append(desc="Average Frequency", units="Hz", value=avg_fps, trunc=True)
        self.results.append(desc="Average Runtime", units="ms", value=avg_ms, trunc=True)

    def _write_log(self):
        if not self.results.empty():
            self.results.log_to_file(
                f"{self.results_dir}/result_metrics.log",
                f"Results for {self.dataset_name} Sequence {self.dataset_sequence}",
            )

    def _write_cfg(self):
        write_config(self.config, os.path.join(self.results_dir, "config.yml"))

    @staticmethod
    def _get_results_dir(out_dir: str):
        def get_current_timestamp() -> str:
            return datetime.datetime.now().strftime("%Y-%m-%d_%H-%M-%S")

        results_dir = os.path.join(os.path.realpath(out_dir), get_current_timestamp())
        latest_dir = os.path.join(os.path.realpath(out_dir), "latest")
        os.makedirs(results_dir, exist_ok=True)
        os.unlink(latest_dir) if os.path.exists(latest_dir) else None
        os.symlink(results_dir, latest_dir)
        return results_dir<|MERGE_RESOLUTION|>--- conflicted
+++ resolved
@@ -55,17 +55,7 @@
         self._jump = jump
         self._first = jump
         self._last = self._jump + self._n_scans
-<<<<<<< HEAD
-        self.config: KISSConfig = load_config(config)
-
-        # Override defauls according to dataloader specification
-        self.config.data.max_range = max_range if max_range else self.config.data.max_range
-        if self.config.data.max_range < self.config.data.min_range:
-            print("[WARNING] max_range is smaller than min_range, settng min_range to 0.0")
-            self.config.data.min_range = 0.0
-=======
         self.config: KISSConfig = self.load_config(config, deskew=deskew, max_range=max_range)
->>>>>>> 5fb2cebc
 
         # Pipeline
         self.odometry = KissICP(config=self.config)
